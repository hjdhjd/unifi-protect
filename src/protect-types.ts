/* Copyright(C) 2019-2024, HJD (https://github.com/hjdhjd). All rights reserved.
 *
 * protect-types.ts: Type definitions for UniFi Protect.
 */

/**
 * A semi-complete description of all the object types used by the UniFi Protect API.
 *
 * The UniFi Protect API is largely undocumented - these interfaces and types have been gleaned through a lot of experimentation and observation. Protect is always
 * evolving and U will attempt to keep up with the changes over time.
 *
 * We use types instead of interfaces because we have a need to provide two versions of each interface: one that represents the interface and one that is recursively
 * partial, for patching the configuration objects and receiving event updates related to them.
 *
 * - We append **Config** to the primary version of a device configuration object.
 * - We append **Payload** to the version of a device configuration object that can have partial components of the object in it, used for patching or updates.
 *
 * @module ProtectTypes
 */
import { DeepPartial } from "homebridge-plugin-utils";

/**
 * An semi-complete description of the UniFi Protect NVR bootstrap JSON.
 *
 */
export interface ProtectNvrBootstrapInterface {

  accessKey: string,
  authUserId: string,
  bridges: unknown[],
  cameras: ProtectCameraConfig[],
  chimes: ProtectChimeConfig[],
  cloudPortalUrl: string,
  groups: unknown[],
  lastUpdateId: string,
  lights: ProtectLightConfig[],
  liveviews: ProtectNvrLiveviewConfig[],
  nvr: ProtectNvrConfig,
  ringtones: ProtectRingtoneConfigInterface[],
  sensors: ProtectSensorConfig[],
  users: ProtectNvrUserConfig[],
  viewers: ProtectViewerConfig[],
  [key: string]: ProtectCameraConfig[] | ProtectChimeConfig[] | ProtectLightConfig[] | ProtectNvrConfig | ProtectNvrLiveviewConfig[] | ProtectNvrUserConfig[] |
    ProtectSensorConfig[] | ProtectViewerConfig[] | string | unknown[]
}

/**
 * A semi-complete description of the UniFi Protect NVR configuration JSON.
 */
export interface ProtectNvrConfigInterface {

  analyticsData: string,
  anonymouseDeviceId: string,
  availableUpdate: string,
  avgMotions: number[],
  cameraUtilization: number,
  canAutoUpdate: boolean,
  cameraCapacity: {

    state: string,
    qualities: {

      type: string,
      count: number,
      fraction: number
    }[]
  },  
  consoleEnv: string,
  corruptionState: string,
  countryCode: string,
  deviceFirmwareSettings: {

    configuredBy: string,
    isAutoUpdateEnabled: boolean,
    schedule: { hour: number }
  },
  disableAudio: boolean,
  disableAutoLink: boolean,
  doorbellSettings: {

    allMessages: {

      text: string,
      type: string
    }[],
    customImages: string[],
    customMessages: string[],
    defaultMessageResetTimeoutMs: number,
    defaultMessageText: string
  },
  enableAutomaticBackups: boolean,
  enableBridgeAutoAdoption: boolean,
  enableCrashReporting: boolean,
  enableStatsReporting: boolean,
  errorCode: string | null,
  featureFlags: {

    beta: boolean,
    detectionLabels: boolean,
    dev: boolean,
    hasTwoWayAudioMediaStreams: boolean,
    homekitPaired: boolean,
    notificationsV2: boolean,
    ulpRoleManagement: boolean
  },
  firmwareVersion: string,
  hardwareId: string,
  hardwarePlatform: string,
  hardwareRevision: string,
  hasGateway: boolean,
  host: string,
  hostShortname: string,
  hostType: string,
  hosts: string[],
  id: string,
  isAway: boolean,
  isHardware: boolean,
  isInsightsEnabled: boolean,
  isNetworkInstalled: boolean,
  isPrimary: boolean,
  isProtectUpdatable: boolean,
  isRecordingDisabled: boolean,
  isRecordingMotionOnly: boolean,
  isRecycling: boolean,
  isSetup: boolean,
  isSshEnabled: boolean,
  isStacked: boolean,
  isStation: boolean,
  isStatsGatheringEnabled: boolean,
  isUCoreSetup: boolean,
  isUCoreStacked: boolean,
  isUcoreUpdatable: boolean,
  isUpdating: boolean,
  isWirelessUplinkEnabled: boolean,
  lastSeen: number,
  lastUpdateAt: number | null,
  locationSettings: {

    isAway: boolean,
    isGeofencingEnabled: boolean,
    latitude: number,
    longitude: number,
    radius: number
  },
  mac: string,
  marketName: string,
  maxCameraCapacity: Record<string, number>,
  modelKey: string,
  name: string,
  network: string,
  ports: {

    aiFeatureConsole: number,
    cameraEvents: number,
    cameraHttps: number,
    cameraTcp: number,
    devicesWss: number,
    discoveryClient: number,
    emsCLI: number,
    emsJsonCLI: number,
    emsLiveFLV: number,
    http: number,
    https: number,
    liveWs: number,
    liveWss: number,
    piongw: number,
    playback: number,
    rtmp: number,
    rtsp: number,
    rtsps: number,
    stacking: number,
    tcpBridge: number,
    tcpStreams: number,
    ucore: number,
    ump: number
  },
  publicIp: string,
  recordingRetentionDurationMs: string,
  releaseChannel: string,
  skipFirmwareUpdate: boolean,
  smartDetectAgreement: {

    lastUpdateAt: number | null,
    status: string
  },
  smartDetection: {

    enable: boolean,
    faceRecognition: boolean,
    licensePlateRecognition: boolean
  },
  ssoChannel: string | null,
  storageStats: {

    capacity: number,
    recordingSpace: {

      available: number,
      total: number,
      used: number
    },
    remainingCapacity: number,
    storageDistribution: {

      recordingTypeDistributions: {

        percentage: number,
        recordingType: string,
        size: number
      }[],

      resolutionDistributions: {

        percentage: number,
        recordingType: string,
        size: number
      }[]
    }
    utilization: number
  },
  streamSharingAvailable: boolean,
  systemInfo: ProtectNvrSystemInfoInterface,
  temperatureUnit: string,
  timeFormat: string,
  timezone: string,
  type: string,
  ucoreVersion: string,
  uiVersion: string,
  upSince: number,
  uptime: number,
  version: string,
  wanIp: string,
  wifiSettings: {

    password: string | null,
    ssid: string | null,
    useThirdPartyWifi: boolean
  }
}

/**
 * A semi-complete description of the UniFi Protect NVR system information configuration JSON.
 */
export interface ProtectNvrSystemInfoInterface {

  cpu: {

    averageLoad: number,
    temperature: number
  },
  memory: {

    available: number,
    free: number,
    total: number
  },
  storage: {

    available: number,
    devices: {

      healthy: boolean,
      model: string,
      size: number
    }[],
    isRecycling: boolean,
    size: number,
    type: string,
    used: number
  },
  tmpfs: {

    available: number,
    path: string,
    total: number,
    used: number
  }
}

/**
 * A semi-complete description of the UniFi Protect camera JSON.
 */
export interface ProtectCameraConfigInterface {

  apMac: string,
  apRssi: string,
  audioBitrate: number,
  canManage: boolean,
  channels: ProtectCameraChannelConfigInterface[],
  chimeDuration: number,
  connectedSince: number,
  connectionHost: string,
  currentResolution: string,
  displayName: string,
  elementInfo: null,
  enableNfc: boolean,
  featureFlags: {

    audio: string[],
    audioCodecs: string[],
    audioStyle: string[],
    canAdjustIrLedLevel: boolean,
    canMagicZoom: boolean,
    canOpticalZoom: boolean,
    canTouchFocus: boolean,
    hasAccelerometer: boolean,
    hasAec: boolean,
    hasAutoICROnly: boolean,
    hasBattery: boolean,
    hasBluetooth: boolean,
    hasChime: boolean,
    hasColorLcdScreen: boolean,
    hasExternalIr: boolean,
    hasFingerprintSensor: boolean,
    hasFlash: boolean,
    hasHdr: boolean,
    hasIcrSensitivity: boolean,
    hasInfrared: boolean,
    hasLcdScreen: boolean,
    hasLdc: boolean,
    hasLedIr: boolean,
    hasLedStatus: boolean,
    hasLineCrossing: boolean,
    hasLineCrossingCounting: boolean,
    hasLineIn: boolean,
    hasLiveviewTracking: boolean,
    hasLuxCheck: boolean,
    hasMic: boolean,
    hasMotionZones: boolean,
    hasNewMotionAlgorithm: boolean,
    hasPackageCamera: boolean,
    hasPrivacyMask: boolean,
    hasRtc: boolean,
    hasSdCard: boolean,
    hasSmartDetect: boolean,
    hasSpeaker: boolean,
    hasSquareEventThumbnail: boolean,
    hasVerticalFlip: boolean,
    hasWifi: boolean,
    hotplug: {

      audio: string | null
      video: string | null
      standaloneAdoption: boolean
      extender: {
        isAttached: boolean
        hasFlash: boolean
        flashRange: number
        hasIR: boolean
        hasRadar: boolean
        radarRangeMax: number
        radarRangeMin: number
      }
    },
    isDoorbell: boolean,
    isPtz: boolean,
    maxScaleDownLevel: number,
    motionAlgorithms: string[],
    privacyMaskCapability: {
      maxMasks: number,
      rectangleOnly: boolean
    },
    smartDetectAudioTypes: string[],
    smartDetectTypes: string[],
    supportDoorAccessConfig: boolean,
    supportLpDetectionWithoutVehicle: boolean,
    supportNfc: boolean,
    videoCodecs: string[],
    videoModeMaxFps: number[],
    videoModes: string[]
  },
  fingerprintSettings: {

    enable: boolean,
    enablePrintLatency: boolean,
    mode: string,
    reportCaptureComplete: boolean,
    reportFingerTouch: boolean
  },
  fingerprintState: {

    fingerprintId: string,
    free: number,
    progress: string,
    status: string,
    total: number
  },
  firmwareBuild: string,
  firmwareVersion: string,
  fwUpdateState: string,
  guid: string,
  hardwareRevision: string,
  hasRecordings: boolean,
  hasSpeaker: boolean,
  hasWifi: boolean,
  hdrMode: boolean,
  homekitSettings: {

    microphoneMuted: boolean,
    speakerMuted: boolean,
    streamInProgress: boolean,
    talkbackSettingsActive: boolean
  },
  host: string,
  hubMac: string,
  id: string,
  is2K: boolean,
  is4K: boolean,
  isAdopted: boolean,
  isAdoptedByOther: boolean,
  isAdopting: boolean,
  isAttemptingToConnect: boolean,
  isConnected: boolean,
  isDark: boolean,
  isDeleting: boolean,
  isDownloadingFW: boolean,
  isExtenderInstalledEver: boolean,
  isHidden: boolean,
  isLiveHeatmapEnabled: boolean,
  isManaged: boolean,
  isMicEnabled: boolean,
  isMissingRecordingDetected: boolean,
  isMotionDetected: boolean,
  isPairedWithAiPort: boolean,
  isPoorNetwork: boolean,
  isProbingForWifi: boolean,
  isProvisioned: boolean,
  isRebooting: boolean,
  isRecording: boolean,
  isRestoring: boolean,
  isSmartDetected: boolean,
  isSshEnabled: boolean,
  isThirdPartyCamera: boolean,
  isUpdating: boolean,
  isWaterproofCaseAttached: boolean,
  isWirelessUplinkEnabled: boolean,
  ispSettings: {

    aeMode: string,
    brightness: number,
    contrast: number,
    dZoomCenterX: number,
    dZoomCenterY: number,
    dZoomScale: number,
    dZoomStreamId: number,
    denoise: number,
    focusMode: string,
    focusPosition: number,
    hue: number,
    icrCustomValue: number,
    icrSensitivity: number,
    irLedLevel: number,
    irLedMode: string,
    is3dnrEnabled: boolean,
    isAggressiveAntiFlickerEnabled: boolean,
    isAutoRotateEnabled: boolean,
    isExternalIrEnabled: boolean,
    isFlippedHorizontal: boolean,
    isFlippedVertical: boolean,
    isLdcEnabled: boolean,
    isPauseMotionEnabled: boolean,
    saturation: number,
    sharpness: number,
    touchFocusX: number,
    touchFocusY: number,
    wdr: number,
    zoomPosition: number
  },
  lastMotion: number,
  lastRing: number | null,
  lastSeen: number,
  latestFirmwareVersion: string,
  lcdMessage: ProtectCameraLcdMessageConfigInterface,
  ledSettings: {

    blinkRate: number,
    isEnabled: boolean
  },
  lenses: {

    id: number,
    video: {
      recordingEnd: number | null,
      recordingEndLQ: number | null,
      recordingStart: number | null,
      recordingStartLQ: number | null,
      timelapseEnd: number | null,
      timelapseEndLQ: number | null,
      timelapseStart: number | null,
      timelapseStartLQ: number | null
    }
  }[],
  mac: string,
  marketName: string,
  micVolume: number,
  modelKey: string
  name: string,
  nfcSettings: {

    enableNfc: boolean,
    supportThirdPartyCard: boolean
  },
  nfcState: {

    cardId: string,
    isUACard: boolean,
    lastSeen: number,
    mode: string
  },
  nvrMac: string,
  osdSettings: {

    isDateEnabled: boolean,
    isDebugEnabled: boolean,
    isLogoEnabled: boolean,
    isNameEnabled: boolean
  },
  phyRate: number,
  pirSettings: {

    pirMotionClipLength: number,
    pirSensitivity: number,
    timelapseFrameInterval: number,
    timelapseTransferInterval: number
  },
  platform: string,
  recordingSchedule: null,
  recordingSettings: {

    enablePirTimelapse: boolean,
    endMotionEventDelay: number,
    geofencing: string,
    minMotionEventTrigger: number,
    mode: string,
    postPaddingSecs: number,
    prePaddingSecs: number,
    retentionDurationMs: number | null,
    suppressIlluminationSurge: boolean,
    useNewMotionAlgorithm: boolean
  },
  smartDetectLines: [],
  smartDetectSettings: {

    audioTypes: string[],
    autoTrackingObjectTypes: string[],
    detectionRange: [max: number, min: number],
    objectTypes: string[]
  },
  smartDetectZones: {

    color: string,
    name: string,
    objectTypes: string[],
    points: [number, number][],
    sensitivity: number
  }[],
  speakerSettings: {

    areSystemSoundsEnabled: boolean,
    isEnabled: boolean,
    volume: number
  },
  state: string,
  stats: {

    battery: {

      isCharging: boolean,
      percentage: number | null,
      sleepState: string
    },
    rxBytes: number,
    storage: {

      rate: number,
      used: number
    },
    txBytes: number,
    video: {

      recordingEnd: number,
      recordingEndLQ: number,
      recordingStart: number,
      recordingStartLQ: number,
      timelapseEnd: number,
      timelapseEndLQ: number,
      timelapseStart: number,
      timelapseStartLQ: number
    },
    wifi: {

      channel: number | null,
      frequency: number | null,
      linkSpeedMbps: number | null,
      signalQuality: number,
      signalStrength: number
    },
    wifiQuality: number,
    wifiStrength: number
  },
<<<<<<< HEAD
  streamSharing: {

    enabled: boolean,
    token: string | null,
    shareLink: string | null,
    expires: number | null,
    sharedByUserId: string | null,
    sharedByUser: string | null,
    maxStreams: number | null
  },  
=======
  supportedScalingResolutions: string[],
>>>>>>> 70109de3
  talkbackSettings: {

    bindAddr: string,
    bindPort: number,
    bitsPerSample: number,
    channels: number,
    filterAddr: string,
    filterPort: number,
    typeFmt: string,
    typeIn: string,
    quality: number,
    samplingRate: number
  },
  thirdPartyCameraInfo: {

    port: number,
    rtspUrl: string,
    rtspUrlLQ: string,
    snapshotUrl: string
  },
  tiltLimitsOfPrivacyZones: {

    limit: number,
    side: string
  },
  type: string,
  upSince: number,
  uptime: number,
  useGlobal: boolean,
  videoCodec: string,
  videoCodecState: number,
  videoCodecSwitchingSince: number,
  videoMode: string,
  videoReconfigurationInProgress: boolean,
  voltage: number,
  wifiConnectionState: {

    channel: number,
    frequency: number,
    phyRate: number,
    signalQuality: number,
    signalStrength: number
  },
  wiredConnectionState: {

    phyRate: number
  }
}

/**
 * A semi-complete description of the UniFi Protect camera channel JSON.
 */
export interface ProtectCameraChannelConfigInterface {

  bitrate: number,
  enabled: boolean,
  fps: number,
  fpsValues: number[],
  height: number,
  id: number,
  idrInterval: number,
  isRtspEnabled: boolean,
  maxBitrate: number,
  minBitrate: number,
  minClientAdaptiveBitRate: number,
  minMotionAdaptiveBitRate: number,
  name: string,
  rtspAlias: string,
  videoId: string,
  width: number
}

/**
 * A semi-complete description of the UniFi Protect LCD message JSON.
 */
export interface ProtectCameraLcdMessageConfigInterface {

  duration: number,
  resetAt: number | null,
  text: string,
  type: string
}

/**
 * A semi-complete description of the UniFi Protect chime JSON.
 */
export interface ProtectChimeConfigInterface {

  apMac: string,
  apMgmtIp: string,
  apRssi: string,
  cameraIds: string[],
  canAdopt: boolean,
  connectedSince: number,
  connectionHost: string,
  elementInfo: string,
  featureFlags: {

    hasHttpsClientOTA: boolean,
    hasWifi: boolean,
    supportCustomRingtone: boolean
  },
  firmwareBuild: string,
  firmwareVersion: string,
  fwUpdateState: string,
  hardwareRevision: string,
  host: string,
  id: string,
  isAdopted: boolean,
  isAdoptedByOther: boolean,
  isAdopting: boolean,
  isAttemptingToConnect: boolean,
  isConnected: boolean,
  isDownloadingFW: boolean,
  isProbingForWifi: boolean,
  isProvisioned: boolean,
  isRebooting: boolean,
  isSshEnabled: boolean,
  isUpdating: boolean,
  isWirelessUplinkEnabled: boolean,
  lastRing: number,
  lastSeen: number,
  latestFirmwareVersion: string,
  mac: string,
  marketName: string,
  modelKey: string,
  name: string,
  nvrMac: string,
  platform: string,
  repeatTimes: number,
  ringSettings: {

    cameraId: string,
    repeatTimes: number,
    ringtoneId: string,
    volume: number
  }[],
  speakerTrackList: {

    md5: string,
    name: string,
    size: number,
    state: string,
    track_no: number,
    volume: number
  }[],
  state: string,
  sysId: string,
  type: string,
  upSince: number,
  uptime: number,
  userConfiguredAp: boolean,
  volume: number,
  wifiConnectionState: {

    apName: string | null,
    bssid: string | null,
    channel: string | null,
    connectivity: string,
    experience: null,
    frequency: null,
    phyRate: number,
    signalQuality: number,
    signalStrength: number,
    ssid: string | null,
    txRate: null
  },
  wiredConnectionState: {

    phyRate: number
  }
}

/**
 * A semi-complete description of the UniFi Protect light JSON.
 */
export interface ProtectLightConfigInterface {

  camera: string,
  canAdopt: boolean,
  connectedSince: number,
  connectionHost: string,
  firmwareBuild: string,
  firmwareVersion: string,
  hardwareRevision: string,
  host: string,
  id: string,
  isAdopted: boolean,
  isAdoptedByOther: boolean,
  isAdopting: boolean,
  isAttemptingToConnect: boolean,
  isCameraPaired: boolean,
  isConnected: boolean,
  isDark: boolean,
  isLightOn: boolean,
  isLocating: boolean,
  isPirMotionDetected: boolean,
  isProvisioned: boolean,
  isRebooting: boolean,
  isSshEnabled: boolean,
  isUpdating: boolean,
  lastMotion: number,
  lastSeen: number,
  latestFirmwareVersion: string,
  lightDeviceSettings: {

    isIndicatorEnabled: boolean,
    ledLevel: number,
    luxSensitivity: string,
    pirDuration: number,
    pirSensitivity: number
  },
  lightModeSettings: {

    enableAt: string,
    mode: string
  },
  lightOnSettings: {

    isLedForceOn: boolean
  },
  mac: string,
  marketName: string,
  modelKey: string,
  name: string,
  nvrMac: string,
  state: string,
  type: string,
  upSince: number,
  uptime: number,
  wiredConnectionState: {

    phyRate: number
  }
}

/**
 * A semi-complete description of the UniFi Protect NVR liveview JSON.
 */
export interface ProtectNvrLiveviewConfigInterface {

  id: string,
  isDefault: boolean,
  isGlobal: boolean,
  layout: number,
  modelKey: string,
  name: string,
  owner: string,
  slots: {

    cameras: string[],
    cycleInterval: number,
    cycleMode: string
  } []
}

/**
 * A semi-complete description of the UniFi Protect NVR user JSON.
 */
export interface ProtectNvrUserConfigInterface {

  alertRules: unknown[],
  allPermissions: string[],
  cloudAccount: {

    firstName: string,
    lastName: string,
    email: string,
    profileImg: string,
    user: string,
    id: string,
    cloudId: string,
    name: string,
    modelKey: string
  },
  email: string,
  enableNotifications: boolean,
  firstName: string,
  groups: string[],
  hasAcceptedInvite: boolean,
  id: string,
  isOwner: boolean,
  lastLoginIp: string,
  lastLoginTime: number,
  lastName: string,
  localUsername: string,
  location: {

    isAway: boolean,
    latitude: string,
    longitude: string
  },
  modelKey: string,
  name: string,
  permissions: string[],
  role: string,
  settings: {

    flags: string[]
  },
  syncSso: boolean
}

/**
 * A semi-complete description of the UniFi Protect system events JSON.
 */
export interface ProtectNvrSystemEventInterface {

  apps: {

    apps: unknown[],
    controllers: ProtectNvrSystemEventController[]
  },
  system: unknown,
  type: string
}

/**
 * A semi-complete description of the UniFi Protect system events controller JSON.
 */
export interface ProtectNvrSystemEventControllerInterface {

  harddriveRequired: boolean,
  info: {

    events: number[],
    isAdopted: boolean,
    isConnectedToCloud: boolean,
    isSetup: boolean,
    lastMotion: number,
    lastMotionCamera: string,
    lastMotionCameraAddress: string,
    lastMotionCameraModel: string,
    managedCameras: number,
    offlineCameras: number,
    oldestRecording: number,
    onlineCameras: number,
    recordingSpaceTotal: number,
    recordingSpaceUsed: number,
    retentionTime: number,
    startedAt: number,
    throughput: number,
    timeFormat: string,
    updateAvailable: boolean,
    updateVersion: string
  },
  installState: string,
  isConfigured: boolean,
  isInstalled: boolean,
  isRunning: boolean,
  name: string,
  port: number,
  required: boolean,
  state: string,
  status: string,
  statusMessage: string,
  swaiVersion: number,
  type: string,
  ui: {

    apiPrefix: string,
    baseUrl: string,
    cdnPublicPaths: string[],
    entrypoint: string,
    hotkey: string,
    icon: string,
    publicPath: string,
    swaiVersion: number
  },
  uiNpmPackageName: string,
  uiVersion: string,
  unadoptedDevices: unknown[],
  updateAvailable: string,
  version: string
}

/**
 * A semi-complete description of the UniFi Protect ringtone JSON.
 */
export interface ProtectRingtoneConfigInterface {

  id: string,
  isDefault: boolean,
  modelKey: string,
  name: string,
  nvrMac: string,
  size: number
}

/**
 * A semi-complete description of the UniFi Protect sensor JSON.
 */
export interface ProtectSensorConfigInterface {

  alarmSettings: {

    isEnabled: boolean
  },
  alarmTriggeredAt: number | null,
  batteryStatus: {

    isLow: boolean,
    percentage: number
  },
  bluetoothConnectionState: {

    signalQuality: number,
    signalStrength: number
  },
  bridge: string,
  bridgeCandidates: [],
  camera: string,
  canAdopt: boolean,
  connectedSince: number,
  connectionHost: string,
  firmwareBuild: string,
  firmwareVersion: string,
  hardwareRevision: string,
  humiditySettings: {

    highThreshold: number,
    isEnabled: boolean,
    lowThreshold: number,
    margin: number
  },
  id: string,
  isAdopted: boolean,
  isAdoptedByOther: boolean,
  isAdopting: boolean,
  isAttemptingToConnect: boolean,
  isConnected: boolean,
  isMotionDetected: boolean,
  isOpened: boolean,
  isProvisioned: boolean,
  isRebooting: boolean,
  isSshEnabled: boolean,
  isUpdating: boolean,
  lastSeen: number,
  latestFirmwareVersion: string,
  leakDetectedAt: number,
  ledSettings: {

    isEnabled: boolean
  },
  lightSettings: {

    highThreshold: number,
    isEnabled: boolean,
    lowThreshold: number,
    margin: number
  },
  mac: string,
  marketName: string,
  modelKey: string,
  motionDetectedAt: number,
  motionSettings: {

    isEnabled: boolean,
    sensitivity: number
  },
  mountType: string,
  name: string,
  nvrMac: string,
  openStatusChangedAt: number,
  state: string,
  stats: {

    humidity: {

      status: string,
      value: number | null
    },
    light: {

      status: string,
      value: number | null
    },
    temperature: {

      status: string,
      value: number | null
    }
  },
  tamperingDetectedAt: number | null,
  temperatureSettings: {

    highThreshold: number,
    isEnabled: boolean,
    lowThreshold: number,
    margin: number
  },
  type: string,
  upSince: number,
  uptime: number,
  wiredConnectionState: {

    phyRate: number
  }
}

/**
 * A semi-complete description of the UniFi Protect viewer JSON.
 */
export interface ProtectViewerConfigInterface {

  canAdopt: boolean,
  connectedSince: number,
  connectionHost: string,
  firmwareBuild: string,
  firmwareVersion: string,
  hardwareRevision: string,
  host: string,
  id: string,
  isAdopted: boolean,
  isAdoptedByOther: boolean,
  isAdopting: boolean,
  isAttemptingToConnect: boolean,
  isConnected: boolean,
  isProvisioned: boolean,
  isRebooting: boolean,
  isSshEnabled: boolean,
  isUpdating: boolean,
  lastSeen: number,
  latestFirmwareVersion: string,
  liveview: string | null,
  mac: string,
  marketName: string,
  modelKey: string,
  name: string,
  nvrMac: string,
  softwareVersion: string,
  state: string,
  streamLimit: number,
  type: string,
  upSince: number,
  uptime: number,
  wiredConnectionState: {

    phyRate: number
  }
}

/**
 * A semi-complete description of the UniFi Protect smart motion detection event JSON.
 */
export interface ProtectEventAddInterface {

  camera: string,
  cameraId: string,
  detectedAt: number,
  end: number,
  eventId: string,
  id: string,
  metadata: ProtectEventMetadata,
  modelKey: string,
  partition: string,
  score: number,
  smartDetectEvents: string[],
  smartDetectTypes: string[],
  start: number,
  thumbnailId: string,
  type: string,
  user: string
}

/**
 * A description of metadata in UniFi Protect smart motion detect events.
 */
export interface ProtectEventMetadataInterface {

  deviceId: {

    text: string
  },
  fingerprint: {

    ulpId: string
  },
  isLowBattery: boolean,
  isWireless: boolean,
  licensePlate: {

    confidenceLevel: number,
    name: string
  },
  name: {

    text: string
  },
  nfc: {

    nfcId: string,
    ulpId: string
  },
  reason: string
}

/** @see {@link ProtectEventAddInterface} */
export type ProtectEventAdd = ProtectEventAddInterface;

/** @see {@link ProtectEventMetadataInterface} */
export type ProtectEventMetadata = ProtectEventMetadataInterface;

/** @see {@link ProtectNvrBootstrapInterface} */
export type ProtectNvrBootstrap = ProtectNvrBootstrapInterface;

/** @see {@link ProtectNvrConfigInterface} */
export type ProtectNvrConfig = ProtectNvrConfigInterface;

/** @see {@link ProtectNvrConfigInterface} */
export type ProtectNvrConfigPayload = DeepPartial<ProtectNvrConfigInterface>;

/** @see {@link ProtectNvrSystemInfoInterface} */
export type ProtectNvrSystemInfoConfig = ProtectNvrSystemInfoInterface;

/** @see {@link ProtectCameraConfigInterface} */
export type ProtectCameraConfig = ProtectCameraConfigInterface;

/** @see {@link ProtectCameraConfigInterface} */
export type ProtectCameraConfigPayload = DeepPartial<ProtectCameraConfigInterface>;

/** @see {@link ProtectCameraChannelConfigInterface} */
export type ProtectCameraChannelConfig = ProtectCameraChannelConfigInterface;

/** @see {@link ProtectCameraLcdMessageConfigInterface} */
export type ProtectCameraLcdMessageConfig = ProtectCameraLcdMessageConfigInterface;

/** @see {@link ProtectCameraLcdMessageConfigInterface} */
export type ProtectCameraLcdMessagePayload = DeepPartial<ProtectCameraLcdMessageConfigInterface>;

/** @see {@link ProtectChimeConfigInterface} */
export type ProtectChimeConfig = ProtectChimeConfigInterface;

/** @see {@link ProtectChimeConfigInterface} */
export type ProtectChimeConfigPayload = DeepPartial<ProtectChimeConfigInterface>;

/** @see {@link ProtectLightConfigInterface} */
export type ProtectLightConfig = ProtectLightConfigInterface;

/** @see {@link ProtectLightConfigInterface} */
export type ProtectLightConfigPayload = DeepPartial<ProtectLightConfigInterface>;

/** @see {@link ProtectNvrLiveviewConfigInterface} */
export type ProtectNvrLiveviewConfig = ProtectNvrLiveviewConfigInterface;

/** @see {@link ProtectNvrSystemEventInterface} */
export type ProtectNvrSystemEvent = ProtectNvrSystemEventInterface;

/** @see {@link ProtectNvrSystemEventInterface} */
export type ProtectNvrSystemEventController = ProtectNvrSystemEventControllerInterface;

/** @see {@link ProtectNvrUserConfigInterface} */
export type ProtectNvrUserConfig = ProtectNvrUserConfigInterface;

/** @see {@link ProtectRingtoneConfigInterface} */
export type ProtectRingtoneConfig = ProtectRingtoneConfigInterface;

/** @see {@link ProtectSensorConfigInterface} */
export type ProtectSensorConfig = ProtectSensorConfigInterface;

/** @see {@link ProtectSensorConfigInterface} */
export type ProtectSensorConfigPayload = DeepPartial<ProtectSensorConfigInterface>;

/** @see {@link ProtectViewerConfigInterface} */
export type ProtectViewerConfig = ProtectViewerConfigInterface;

/** @see {@link ProtectViewerConfigInterface} */
export type ProtectViewerConfigPayload = DeepPartial<ProtectViewerConfigInterface>;<|MERGE_RESOLUTION|>--- conflicted
+++ resolved
@@ -598,7 +598,6 @@
     wifiQuality: number,
     wifiStrength: number
   },
-<<<<<<< HEAD
   streamSharing: {
 
     enabled: boolean,
@@ -609,9 +608,7 @@
     sharedByUser: string | null,
     maxStreams: number | null
   },  
-=======
   supportedScalingResolutions: string[],
->>>>>>> 70109de3
   talkbackSettings: {
 
     bindAddr: string,
